#!/usr/bin/env python

import rclpy
from rclpy.node import Node

class DetectionNode(Node):

    def __init__(self):
        super().__init__('detection_node')

        self.get_logger().info("Detection Node Ready")
<<<<<<< HEAD
        

    def image_callback(self, msg):
        # Image processing logic 
        # TO DO...

        try:
            cv_image = self.bridge.imgmsg_to_cv2(msg, "bgr8")
            # Call find_object_2d to detect markers...
            detected_markers = [
                {"id": 1, "center_x": 320, "center_y": 240},
                {"id": 5, "center_x": 400, "center_y": 200}
            ]
            for marker in detected_markers:
                if marker["id"] not in self.marker_ids:
                    self.publish_marker(marker)

        except Exception as e:
            self.get_logger().error(f"Image processing error: {str(e)}")
    
    def publish_marker(self, marker):
        self.get_logger().info(f"Publishing marker: {marker}")
        marker_msg = Marker()

    def laser_callback(self, msg):
        # Laser Data Processing
        # TO DO...
        pass
=======
>>>>>>> eb28e134
            
def main(args = None):
    rclpy.init(args = args)
    node = DetectionNode()
    rclpy.spin(node)
    node.destroy_node()
    rclpy.shutdown()

if __name__ == '__main__':
    main()<|MERGE_RESOLUTION|>--- conflicted
+++ resolved
@@ -9,37 +9,6 @@
         super().__init__('detection_node')
 
         self.get_logger().info("Detection Node Ready")
-<<<<<<< HEAD
-        
-
-    def image_callback(self, msg):
-        # Image processing logic 
-        # TO DO...
-
-        try:
-            cv_image = self.bridge.imgmsg_to_cv2(msg, "bgr8")
-            # Call find_object_2d to detect markers...
-            detected_markers = [
-                {"id": 1, "center_x": 320, "center_y": 240},
-                {"id": 5, "center_x": 400, "center_y": 200}
-            ]
-            for marker in detected_markers:
-                if marker["id"] not in self.marker_ids:
-                    self.publish_marker(marker)
-
-        except Exception as e:
-            self.get_logger().error(f"Image processing error: {str(e)}")
-    
-    def publish_marker(self, marker):
-        self.get_logger().info(f"Publishing marker: {marker}")
-        marker_msg = Marker()
-
-    def laser_callback(self, msg):
-        # Laser Data Processing
-        # TO DO...
-        pass
-=======
->>>>>>> eb28e134
             
 def main(args = None):
     rclpy.init(args = args)
