<<<<<<< HEAD
#!/usr/bin/env python

import rclpy
from rclpy.node import Node

=======
#!/usr/bin/env python3
 
import rclpy
from rclpy.node import Node
from rclpy.action import ActionClient
from nav2_msgs.action import NavigateToPose
from nav_msgs.msg import Path
from geometry_msgs.msg import PoseStamped
from std_msgs.msg import Empty
from tf2_ros import TransformListener, Buffer
import math
 
 
>>>>>>> ea226154
class TrackingNode(Node):

    def __init__(self):
        super().__init__('tracking_node')
<<<<<<< HEAD

        self.get_logger().info("Tracking Node Ready")
            
def main(args = None):
    rclpy.init(args = args)
=======
 
        # TF Setup
        self.tf_buffer = Buffer()
        self.tf_listener = TransformListener(self.tf_buffer, self)
 
        # record the path
        self.explore_path = []
 
        # publish the path
        self.explore_path_pub = self.create_publisher(Path, '/explore_path', 10)
 
        # Trigger
        self.create_subscription(Empty, '/trigger_home', self.start_return_home_cb, 10)
 
        # timer
        self.create_timer(1.0, self.track_position)
 
        # Action client (NavigateToPose)
        self.navigate_action_client = ActionClient(self, NavigateToPose, '/navigate_to_pose')
 
        # save the start position
        self.start_pose = None
 
    def track_position(self):
        try:
            now = rclpy.time.Time()
            trans = self.tf_buffer.lookup_transform('map', 'base_link', now)
 
            pose = PoseStamped()
            pose.header.frame_id = 'map'
            pose.header.stamp = self.get_clock().now().to_msg()
            pose.pose.position.x = trans.transform.translation.x
            pose.pose.position.y = trans.transform.translation.y
            pose.pose.position.z = trans.transform.translation.z
            pose.pose.orientation = trans.transform.rotation
 
            if not self.explore_path or self._is_far_enough(self.explore_path[-1], pose):
                self.explore_path.append(pose)
 
                # save the first postion as start position
                if self.start_pose is None:
                    self.start_pose = pose
 
            # publish explored path
            path_msg = Path()
            path_msg.header.frame_id = 'map'
            path_msg.header.stamp = self.get_clock().now().to_msg()
            path_msg.poses = self.explore_path
            self.explore_path_pub.publish(path_msg)
 
        except Exception as e:
            self.get_logger().warn(f"TF lookup failed: {str(e)}")
 
    def _is_far_enough(self, last_pose, new_pose, threshold=0.15):
        dx = last_pose.pose.position.x - new_pose.pose.position.x
        dy = last_pose.pose.position.y - new_pose.pose.position.y
        return math.hypot(dx, dy) > threshold
 
    def start_return_home_cb(self, msg):
        self.get_logger().info("start returning home!start goal is ready to send...")
 
        if self.start_pose is None:
            self.get_logger().error("unknown start position, can not returning!")
            return
 
        self.send_home_goal(self.start_pose)
 
    def send_home_goal(self, pose):
        # wait Action Server
        if not self.navigate_action_client.wait_for_server(timeout_sec=5.0):
            self.get_logger().error('NavigateToPose action server not available!')
            return
 
        goal_msg = NavigateToPose.Goal()
        goal_msg.pose = pose
 
        self.get_logger().info(f"return home goal send: x={pose.pose.position.x:.2f}, y={pose.pose.position.y:.2f}")
 
        self._send_goal_future = self.navigate_action_client.send_goal_async(
            goal_msg, feedback_callback=self.feedback_cb)
        self._send_goal_future.add_done_callback(self.goal_response_cb)
 
    def feedback_cb(self, feedback_msg):
        feedback = feedback_msg.feedback
        self.get_logger().info(f"moving: distance to goal {feedback.distance_remaining:.2f} meters")
 
    def goal_response_cb(self, future):
        goal_handle = future.result()
        if not goal_handle.accepted:
            self.get_logger().error('return home goal was rejected!')
            return
 
        self.get_logger().info('returning home goal is accepting, under progress...')
        self._get_result_future = goal_handle.get_result_async()
        self._get_result_future.add_done_callback(self.result_cb)
 
    def result_cb(self, future):
        result = future.result().result
        status = future.result().status
 
        if status == 4:  # STATUS_ABORTED
            self.get_logger().error('return home failed,being stopped!')
        elif status == 5:  # STATUS_REJECTED
            self.get_logger().error('return home failed,being rejected!')
        else:
            self.get_logger().info('return home success!')
 
 
def main(args=None):
    rclpy.init(args=args)
>>>>>>> ea226154
    node = TrackingNode()
    rclpy.spin(node)
    node.destroy_node()
    rclpy.shutdown()
<<<<<<< HEAD

=======
 
 
>>>>>>> ea226154
if __name__ == '__main__':
    main()<|MERGE_RESOLUTION|>--- conflicted
+++ resolved
@@ -1,10 +1,3 @@
-<<<<<<< HEAD
-#!/usr/bin/env python
-
-import rclpy
-from rclpy.node import Node
-
-=======
 #!/usr/bin/env python3
  
 import rclpy
@@ -18,18 +11,9 @@
 import math
  
  
->>>>>>> ea226154
 class TrackingNode(Node):
-
     def __init__(self):
         super().__init__('tracking_node')
-<<<<<<< HEAD
-
-        self.get_logger().info("Tracking Node Ready")
-            
-def main(args = None):
-    rclpy.init(args = args)
-=======
  
         # TF Setup
         self.tf_buffer = Buffer()
@@ -140,16 +124,11 @@
  
 def main(args=None):
     rclpy.init(args=args)
->>>>>>> ea226154
     node = TrackingNode()
     rclpy.spin(node)
     node.destroy_node()
     rclpy.shutdown()
-<<<<<<< HEAD
-
-=======
  
  
->>>>>>> ea226154
 if __name__ == '__main__':
     main()