<<<<<<< HEAD

#!/usr/bin/env python3
import rclpy
from rclpy.node import Node
from sensor_msgs.msg import LaserScan
from geometry_msgs.msg import Twist
from rclpy.qos import QoSProfile, QoSReliabilityPolicy, QoSHistoryPolicy
import math
import time
from collections import deque
 
class ObstacleAvoidance(Node):
    def __init__(self):
        super().__init__('obstacle_avoidance')
 
        # QoS
        qos = QoSProfile(
            reliability=QoSReliabilityPolicy.BEST_EFFORT,
            history=QoSHistoryPolicy.KEEP_LAST,
            depth=10
        )
 
        self.laser_sub = self.create_subscription(LaserScan, '/scan', self.laser_callback, qos)
        self.cmd_pub = self.create_publisher(Twist, '/cmd_vel', 10)
 
        # parameter setting
        self.linear_speed = 0.25
        self.angular_speed = 0.3
        self.safety_dist = 0.6
        self.side_angle = 60
        self.front_angle = 60
        self.clear_threshold = 1.2
        self.turn_check_angle = 45
 
        # status
        self.front_clear = True
        self.left_clearance = 0.0
        self.right_clearance = 0.0
        self.is_turning = False
        self.turn_direction = 0
 
        # path recording and timer
        self.motion_log = deque()
        self.start_time = time.time()
        self.max_explore_time = 30.0
        self.is_returning = False
 
        self.timer = self.create_timer(0.1, self.control_loop)
        self.get_logger().info("=== robot started ===")
 
    def laser_callback(self, msg):
        def get_sector_min_distance(center_angle, angle_width):
            compensated_angle = center_angle + 180
            start_angle = math.radians(compensated_angle - angle_width/2)
            end_angle = math.radians(compensated_angle + angle_width/2)
            start_idx = int((start_angle - msg.angle_min) / msg.angle_increment)
            end_idx = int((end_angle - msg.angle_min) / msg.angle_increment)
            step = 1 if start_idx <= end_idx else -1
            min_dist = float('inf')
            for idx in range(start_idx, end_idx + step, step):
                if 0 <= idx < len(msg.ranges):
                    dist = msg.ranges[idx]
                    if msg.range_min < dist < msg.range_max:
                        min_dist = min(min_dist, dist)
            return min_dist
 
        self.front_clearance = get_sector_min_distance(0, self.front_angle)
        self.left_clearance = get_sector_min_distance(90, self.side_angle)
        self.right_clearance = get_sector_min_distance(-90, self.side_angle)
 
        check_angle = self.turn_check_angle if self.is_turning else self.front_angle
        self.front_clear = get_sector_min_distance(0, check_angle) > self.safety_dist
 
        self.get_logger().info(
            f"status: {'turning' if self.is_turning else 'moving forward'} | "
            f"distance to front: {self.front_clearance:.2f}m | "
            f"turning side: {'left' if self.turn_direction==1 else 'right' if self.turn_direction==-1 else 'none'}",
            throttle_duration_sec=0.5
        )
 
    def control_loop(self):
        current_time = time.time()
        elapsed = current_time - self.start_time
        cmd = Twist()
 
        # ========== return home logic ==========
        if elapsed >= self.max_explore_time and not self.is_returning:
            self.get_logger().info("explore ended，start returning home")
            self.is_returning = True
            self.motion_log = deque(reversed(self.motion_log))
            return  
 
        if self.is_returning:
            if self.motion_log:
                past_cmd = self.motion_log.popleft()
                cmd.linear.x = -past_cmd.linear.x
                cmd.angular.z = -past_cmd.angular.z
                self.cmd_pub.publish(cmd)
            else:
                self.get_logger().info("returned home")
                stop_cmd = Twist()
                self.cmd_pub.publish(stop_cmd)
                self.destroy_node()
                rclpy.shutdown()
            return
 
        # ========== explore/avoid obstcle==========
        if not self.front_clear and not self.is_turning:
            self.is_turning = True
            self.turn_direction = 1 if self.left_clearance > self.right_clearance else -1
            self.get_logger().warning(f"start {'left' if self.turn_direction==1 else 'right'} avoid obstcle")
        
        if self.is_turning:
            cmd.linear.x = 0.0
            cmd.angular.z = self.angular_speed * self.turn_direction
            if self.front_clear and self.front_clearance > self.clear_threshold:
                self.is_turning = False
                self.turn_direction = 0
                self.get_logger().info("turning is complete, moving forward")
        else:
            cmd.linear.x = self.linear_speed
            cmd.angular.z = 0.0
 
        # Record the movement trajectory (only during the exploration phase).
        if elapsed < self.max_explore_time:
            saved_cmd = Twist()
            saved_cmd.linear.x = cmd.linear.x
            saved_cmd.angular.z = cmd.angular.z
            self.motion_log.append(saved_cmd)
 
        self.cmd_pub.publish(cmd)
 
def main(args=None):
    rclpy.init(args=args)
    node = ObstacleAvoidance()
    try:
        rclpy.spin(node)
    except KeyboardInterrupt:
        stop_cmd = Twist()
        node.cmd_pub.publish(stop_cmd)
        node.get_logger().info("robot has been stopped")
    finally:
        node.destroy_node()
        rclpy.shutdown()
 
if __name__ == '__main__':
    main()
=======
import rclpy
from rclpy.node import Node
from rclpy.action import ActionClient
from nav2_msgs.action import FollowWaypoints
from nav_msgs.msg import Path
from geometry_msgs.msg import PoseStamped
from std_msgs.msg import Empty
from tf2_ros import TransformListener, Buffer
import math
 
 
class TrackingNode(Node):
    def __init__(self):
        super().__init__('tracking_node')
 
        # TF Setup
        self.tf_buffer = Buffer()
        self.tf_listener = TransformListener(self.tf_buffer, self)
 
        # record path
        self.explore_path = []
        self.return_path = []
 
        # publish path
        self.explore_path_pub = self.create_publisher(Path, '/explore_path', 10)
        self.return_path_pub = self.create_publisher(Path, '/return_path', 10)
 
        # trigger home logic
        self.create_subscription(Empty, '/trigger_home', self.start_return_home_cb, 10)
 
        # record postion timer
        self.create_timer(1.0, self.track_position)
 
        # Action client
        self.action_client = ActionClient(self, FollowWaypoints, 'follow_waypoints')
 
    def track_position(self):
        try:
            now = rclpy.time.Time()
            trans = self.tf_buffer.lookup_transform('map', 'base_link', now)
 
            pose = PoseStamped()
            pose.header.frame_id = 'map'
            pose.header.stamp = self.get_clock().now().to_msg()
            pose.pose.position.x = trans.transform.translation.x
            pose.pose.position.y = trans.transform.translation.y
            pose.pose.position.z = trans.transform.translation.z
            pose.pose.orientation = trans.transform.rotation
 
            if not self.explore_path or self._is_far_enough(self.explore_path[-1], pose):
                self.explore_path.append(pose)
 
            # publish explored path
            path_msg = Path()
            path_msg.header.frame_id = 'map'
            path_msg.header.stamp = self.get_clock().now().to_msg()
            path_msg.poses = self.explore_path
            self.explore_path_pub.publish(path_msg)
 
        except Exception as e:
            self.get_logger().warn(f"TF lookup failed: {str(e)}")
 
    def _is_far_enough(self, last_pose, new_pose, threshold=0.15):
        dx = last_pose.pose.position.x - new_pose.pose.position.x
        dy = last_pose.pose.position.y - new_pose.pose.position.y
        return math.hypot(dx, dy) > threshold
 
    def start_return_home_cb(self, msg):
        self.get_logger().info("start return home!way points publishing ready...")
        reversed_path = list(reversed(self.explore_path))
        self.return_path = reversed_path
 
        # publish return home path
        return_path_msg = Path()
        return_path_msg.header.frame_id = 'map'
        return_path_msg.header.stamp = self.get_clock().now().to_msg()
        return_path_msg.poses = self.return_path
        self.return_path_pub.publish(return_path_msg)
 
        self.send_waypoints_goal(self.return_path)
 
    def send_waypoints_goal(self, waypoints):
        # wait Action Server 
        if not self.action_client.wait_for_server(timeout_sec=5.0):
            self.get_logger().error('FollowWaypoints action server not available!')
            return
 
        goal_msg = FollowWaypoints.Goal()
        goal_msg.poses = waypoints
 
        self.get_logger().info(f"send {len(waypoints)} way points...")
        self._send_goal_future = self.action_client.send_goal_async(goal_msg, feedback_callback=self.feedback_cb)
        self._send_goal_future.add_done_callback(self.goal_response_cb)
 
    def feedback_cb(self, feedback_msg):
        current_idx = feedback_msg.feedback.current_waypoint
        self.get_logger().info(f'reached points {current_idx}')
 
    def goal_response_cb(self, future):
        goal_handle = future.result()
        if not goal_handle.accepted:
            self.get_logger().error('goal was rejected')
            return
 
        self.get_logger().info('goal acccept,under progress...')
        self._get_result_future = goal_handle.get_result_async()
        self._get_result_future.add_done_callback(self.result_cb)
 
    def result_cb(self, future):
        result = future.result().result
        self.get_logger().info(f'path finished!way points skipped: {result.missed_waypoints}')
 
 
def main(args=None):
    rclpy.init(args=args)
    node = TrackingNode()
    rclpy.spin(node)
    node.destroy_node()
    rclpy.shutdown()
>>>>>>> 19846973
<|MERGE_RESOLUTION|>--- conflicted
+++ resolved
@@ -1,152 +1,3 @@
-<<<<<<< HEAD
-
-#!/usr/bin/env python3
-import rclpy
-from rclpy.node import Node
-from sensor_msgs.msg import LaserScan
-from geometry_msgs.msg import Twist
-from rclpy.qos import QoSProfile, QoSReliabilityPolicy, QoSHistoryPolicy
-import math
-import time
-from collections import deque
- 
-class ObstacleAvoidance(Node):
-    def __init__(self):
-        super().__init__('obstacle_avoidance')
- 
-        # QoS
-        qos = QoSProfile(
-            reliability=QoSReliabilityPolicy.BEST_EFFORT,
-            history=QoSHistoryPolicy.KEEP_LAST,
-            depth=10
-        )
- 
-        self.laser_sub = self.create_subscription(LaserScan, '/scan', self.laser_callback, qos)
-        self.cmd_pub = self.create_publisher(Twist, '/cmd_vel', 10)
- 
-        # parameter setting
-        self.linear_speed = 0.25
-        self.angular_speed = 0.3
-        self.safety_dist = 0.6
-        self.side_angle = 60
-        self.front_angle = 60
-        self.clear_threshold = 1.2
-        self.turn_check_angle = 45
- 
-        # status
-        self.front_clear = True
-        self.left_clearance = 0.0
-        self.right_clearance = 0.0
-        self.is_turning = False
-        self.turn_direction = 0
- 
-        # path recording and timer
-        self.motion_log = deque()
-        self.start_time = time.time()
-        self.max_explore_time = 30.0
-        self.is_returning = False
- 
-        self.timer = self.create_timer(0.1, self.control_loop)
-        self.get_logger().info("=== robot started ===")
- 
-    def laser_callback(self, msg):
-        def get_sector_min_distance(center_angle, angle_width):
-            compensated_angle = center_angle + 180
-            start_angle = math.radians(compensated_angle - angle_width/2)
-            end_angle = math.radians(compensated_angle + angle_width/2)
-            start_idx = int((start_angle - msg.angle_min) / msg.angle_increment)
-            end_idx = int((end_angle - msg.angle_min) / msg.angle_increment)
-            step = 1 if start_idx <= end_idx else -1
-            min_dist = float('inf')
-            for idx in range(start_idx, end_idx + step, step):
-                if 0 <= idx < len(msg.ranges):
-                    dist = msg.ranges[idx]
-                    if msg.range_min < dist < msg.range_max:
-                        min_dist = min(min_dist, dist)
-            return min_dist
- 
-        self.front_clearance = get_sector_min_distance(0, self.front_angle)
-        self.left_clearance = get_sector_min_distance(90, self.side_angle)
-        self.right_clearance = get_sector_min_distance(-90, self.side_angle)
- 
-        check_angle = self.turn_check_angle if self.is_turning else self.front_angle
-        self.front_clear = get_sector_min_distance(0, check_angle) > self.safety_dist
- 
-        self.get_logger().info(
-            f"status: {'turning' if self.is_turning else 'moving forward'} | "
-            f"distance to front: {self.front_clearance:.2f}m | "
-            f"turning side: {'left' if self.turn_direction==1 else 'right' if self.turn_direction==-1 else 'none'}",
-            throttle_duration_sec=0.5
-        )
- 
-    def control_loop(self):
-        current_time = time.time()
-        elapsed = current_time - self.start_time
-        cmd = Twist()
- 
-        # ========== return home logic ==========
-        if elapsed >= self.max_explore_time and not self.is_returning:
-            self.get_logger().info("explore ended，start returning home")
-            self.is_returning = True
-            self.motion_log = deque(reversed(self.motion_log))
-            return  
- 
-        if self.is_returning:
-            if self.motion_log:
-                past_cmd = self.motion_log.popleft()
-                cmd.linear.x = -past_cmd.linear.x
-                cmd.angular.z = -past_cmd.angular.z
-                self.cmd_pub.publish(cmd)
-            else:
-                self.get_logger().info("returned home")
-                stop_cmd = Twist()
-                self.cmd_pub.publish(stop_cmd)
-                self.destroy_node()
-                rclpy.shutdown()
-            return
- 
-        # ========== explore/avoid obstcle==========
-        if not self.front_clear and not self.is_turning:
-            self.is_turning = True
-            self.turn_direction = 1 if self.left_clearance > self.right_clearance else -1
-            self.get_logger().warning(f"start {'left' if self.turn_direction==1 else 'right'} avoid obstcle")
-        
-        if self.is_turning:
-            cmd.linear.x = 0.0
-            cmd.angular.z = self.angular_speed * self.turn_direction
-            if self.front_clear and self.front_clearance > self.clear_threshold:
-                self.is_turning = False
-                self.turn_direction = 0
-                self.get_logger().info("turning is complete, moving forward")
-        else:
-            cmd.linear.x = self.linear_speed
-            cmd.angular.z = 0.0
- 
-        # Record the movement trajectory (only during the exploration phase).
-        if elapsed < self.max_explore_time:
-            saved_cmd = Twist()
-            saved_cmd.linear.x = cmd.linear.x
-            saved_cmd.angular.z = cmd.angular.z
-            self.motion_log.append(saved_cmd)
- 
-        self.cmd_pub.publish(cmd)
- 
-def main(args=None):
-    rclpy.init(args=args)
-    node = ObstacleAvoidance()
-    try:
-        rclpy.spin(node)
-    except KeyboardInterrupt:
-        stop_cmd = Twist()
-        node.cmd_pub.publish(stop_cmd)
-        node.get_logger().info("robot has been stopped")
-    finally:
-        node.destroy_node()
-        rclpy.shutdown()
- 
-if __name__ == '__main__':
-    main()
-=======
 import rclpy
 from rclpy.node import Node
 from rclpy.action import ActionClient
@@ -265,5 +116,4 @@
     node = TrackingNode()
     rclpy.spin(node)
     node.destroy_node()
-    rclpy.shutdown()
->>>>>>> 19846973
+    rclpy.shutdown()